--- conflicted
+++ resolved
@@ -34,14 +34,11 @@
    x first.
  * map.rsun_arcseconds is now map.rsun_obs as it returns a quantity.
  * Map properties are now named tuples rather than dictionaries.
-<<<<<<< HEAD
  * Improvement for Map plots, standardization and improved color tables,
    better access to plot variables through new plot_settings variable.
  * Huge improvements in Instrument Map doc strings. Now contain instrument
    descriptions as well as reference links for more info.
-=======
  * net.jsoc can query data series with time sampling by a Sample attribute implemented in vso.
->>>>>>> beeb866b
  * MapCube.plot and MapCube.peek now support a user defined plot_function argument for customising the animation.
 
 0.5.0
