--- conflicted
+++ resolved
@@ -3,20 +3,11 @@
 import numpy as np
 
 from astropy import units as u
-<<<<<<< HEAD
 from astropy.coordinates import SkyCoord
 
 from sunpy.coordinates.ephemeris import get_earth
 from sunpy.time import parse_time
 from sunpy.coordinates import frames
-=======
-from astropy.coordinates import Longitude, Latitude, Angle, SkyCoord
-
-from sunpy.time import parse_time, julian_day
-from sunpy.sun import constants
-from sunpy.coordinates import frames
-import sunpy.sun as sun
->>>>>>> dd33d48f
 
 __author__ = ["Jose Ivan Campos Rozo", "Stuart Mumford", "Jack Ireland"]
 __all__ = ['diff_rot', 'rot_hpc']
@@ -130,17 +121,10 @@
     --------
     >>> import astropy.units as u
     >>> from astropy.coordinates import SkyCoord
-<<<<<<< HEAD
-    >>> import sunpy.coordinates
-    >>> from sunpy.physics.differential_rotation import solar_rotate_coord_from_earth
-    >>> c = SkyCoord(-570 * u.arcsec, 120 * u.arcsec, dateobs='2010-09-10 12:34:56', frame='helioprojective')
-    >>> solar_rotate_coord(c, dateobs)
-=======
     >>> from sunpy.coordinates import frames
     >>> from sunpy.physics.differential_rotation import solar_rotate_coord_from_earth
     >>> c = SkyCoord(-570 * u.arcsec, 120 * u.arcsec, dateobs='2010-09-10 12:34:56', frame=frame.Helioprojective)
     >>> solar_rotate_coord_from_earth(c, dateobs)
->>>>>>> dd33d48f
     <SkyCoord (Helioprojective: D0=150634662.59404698 km, dateobs=2010-09-10 13:34:56, L0=0d00m00s, B0=7d14m46.821s, rsun=695508.0 km): (Tx, Ty, distance) in (arcsec, arcsec, km)
     (-562.90765805,  119.31706625,   1.50079871e+08)>
 
@@ -160,58 +144,8 @@
 
     # Make sure we have enough time information to perform a solar differential
     # rotation
-<<<<<<< HEAD
     if start_coordinate.dateobs is None:
         raise ValueError('Input co-ordinate(s) must not be of type NoneType')
-=======
-    # Start time
-    if start_coordinate.dateobs is None:
-        raise ValueError('Input co-ordinate(s) must not be of type NoneType')
-    dstart = parse_time(start_coordinate.dateobs)
-    dend = parse_time(tend)
-    interval = (dend - dstart).total_seconds() * u.s
-
-    # Compute Stonyhurst Heliographic co-ordinates - returns (longitude,
-    # latitude). Points off the limb are returned as nan.
-    vstart = _calc_P_B0_SD(dend)
-    heliographic_coordinate = \
-        SkyCoord(start_coordinate.Tx, start_coordinate.Ty, dateobs=dstart,
-                 B0=vstart['b0'], L0=vstart['l0'],
-                 D0=sun.sunearth_distance(dstart).to(u.km),
-                 frame=start_coordinate.name).transform_to('heliographic_stonyhurst')
-
-    # Compute the differential rotation
-    drot = diff_rot(interval, heliographic_coordinate.lat.to(u.degree),
-                    **diff_rot_kwargs)
-
-    # Rotate the input co-ordinate
-    vend = _calc_P_B0_SD(dend)
-    heliographic_rotated = SkyCoord(heliographic_coordinate.lon + drot,
-                                    heliographic_coordinate.lat, dateobs=dend,
-                                    B0=vend['b0'], L0=vend['l0'],
-                                    D0=sun.sunearth_distance(dend).to(u.km),
-                                    frame=frames.HeliographicStonyhurst)
-
-    return heliographic_rotated.transform_to(start_coordinate.frame)
-
-
-def _calc_P_B0_SD(date):
-    """
-    To calculate the solar P, B0 angles and the semi-diameter as seen from
-    Earth.  This function is assigned as being internal as these quantities
-    should be calculated in a part of SunPy that can calculate these quantities
-    accurately.
-
-    Parameters
-    -----------
-    date : `sunpy.time.time`
-        the time at which to calculate the solar P, B0 angles and the
-        semi-diameter.
-
-    Returns
-    -------
-    A dictionary with the following keys with the following meanings:
->>>>>>> dd33d48f
 
     # Calculate the interval between the start and end time
     interval = (parse_time(tend) - parse_time(start_coordinate.dateobs)).total_seconds() * u.s
