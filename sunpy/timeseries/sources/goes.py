# -*- coding: utf-8 -*-
"""Hinode XRT and SOT Map subclass definitions"""
from __future__ import absolute_import, print_function, division
# pylint: disable=W0221,W0222,E1101,E1121

from collections import OrderedDict
import datetime
import matplotlib.dates
from matplotlib import pyplot as plt
<<<<<<< HEAD
from astropy.io import fits
import sunpy.io
=======
>>>>>>> a85c753f
from numpy import nan
from numpy import floor
from pandas import DataFrame

import sunpy.io
from sunpy.timeseries import GenericTimeSeries
from sunpy.time import parse_time, TimeRange, is_time_in_given_format
from sunpy.util.metadata import MetaDict
from astropy import units as u

__author__ = ["Alex Hamilton"]
__email__ = "####"


class GOESLightCurve(GenericTimeSeries):
    """
    GOES XRS Lightcurve Time Series

    Each GOES satellite there are two X-ray Sensors (XRS) which provide solar X
    ray fluxes for the wavelength bands of 0.5 to 4 Å (short channel)
    and 1 to 8 Å (long channel). Most recent data is usually available one or two days late.

    Data is available starting on 1981/01/01.

    Examples
    --------
    >>> import sunpy.timeseries
    >>> import sunpy.data.sample
    >>> goes = sunpy.timeseries.TimeSeries(sunpy.data.sample.GOES_LIGHTCURVE, source='GOES')
    >>> goes.peek()   # doctest: +SKIP

    References
    ----------
    * `GOES Mission Homepage <http://www.goes.noaa.gov>`_
    * `GOES XRS Homepage <http://www.swpc.noaa.gov/products/goes-x-ray-flux>`_
    * `GOES XRS Guide <http://ngdc.noaa.gov/stp/satellite/goes/doc/GOES_XRS_readme.pdf>`_
    * `NASCOM Data Archive <http://umbra.nascom.nasa.gov/goes/fits/>`_

    Notes:
    http://umbra.nascom.nasa.gov/goes/fits/goes_fits_files_notes.txt
    """


    def peek(self, title="GOES Xray Flux"):
        """Plots GOES XRS light curve is the usual manner. An example is shown
        below.

        .. plot::

            import sunpy.timeseries
            import sunpy.data.sample
            ts_goes = sunpy.timeseries.TimeSeries(sunpy.data.sample.GOES_LIGHTCURVE, source='GOES')
            goes.peek()

        Parameters
        ----------
        title : `str`
            The title of the plot.

        **kwargs : `dict`
            Any additional plot arguments that should be used when plotting.

        Returns
        -------
        fig : `~matplotlib.Figure`
            A plot figure.
        """
        figure = plt.figure()
        axes = plt.gca()

        dates = matplotlib.dates.date2num(parse_time(self.data.index))

        axes.plot_date(dates, self.data['xrsa'], '-',
                     label='0.5--4.0 $\AA$', color='blue', lw=2)
        axes.plot_date(dates, self.data['xrsb'], '-',
                     label='1.0--8.0 $\AA$', color='red', lw=2)

        axes.set_yscale("log")
        axes.set_ylim(1e-9, 1e-2)
        axes.set_title(title)
        axes.set_ylabel('Watts m$^{-2}$')
        axes.set_xlabel(datetime.datetime.isoformat(self.data.index[0])[0:10])

        ax2 = axes.twinx()
        ax2.set_yscale("log")
        ax2.set_ylim(1e-9, 1e-2)
        ax2.set_yticks((1e-9, 1e-8, 1e-7, 1e-6, 1e-5, 1e-4, 1e-3, 1e-2))
        ax2.set_yticklabels((' ', 'A', 'B', 'C', 'M', 'X', ' '))

        axes.yaxis.grid(True, 'major')
        axes.xaxis.grid(False, 'major')
        axes.legend()

        # @todo: display better tick labels for date range (e.g. 06/01 - 06/05)
        formatter = matplotlib.dates.DateFormatter('%H:%M')
        axes.xaxis.set_major_formatter(formatter)

        axes.fmt_xdata = matplotlib.dates.DateFormatter('%H:%M')
        figure.autofmt_xdate()
        figure.show()

        return figure

    # ToDo: is this part of the DL pipeline? If so delete.
    @classmethod
    def _get_goes_sat_num(self, start, end):
        """Parses the query time to determine which GOES satellite to use."""

        goes_operational = {
        2: TimeRange('1980-01-04', '1983-05-01'),
        5: TimeRange('1983-05-02', '1984-08-01'),
        6: TimeRange('1983-06-01', '1994-08-19'),
        7: TimeRange('1994-01-01', '1996-08-14'),
        8: TimeRange('1996-03-21', '2003-06-19'),
        9: TimeRange('1997-01-01', '1998-09-09'),
        10: TimeRange('1998-07-10', '2009-12-02'),
        11: TimeRange('2006-06-20', '2008-02-16'),
        12: TimeRange('2002-12-13', '2007-05-09'),
        13: TimeRange('2006-08-01', '2006-08-01'),
        14: TimeRange('2009-12-02', '2010-11-05'),
        15: TimeRange('2010-09-01', datetime.datetime.utcnow())}

        sat_list = []
        for sat_num in goes_operational:
            if ((start >= goes_operational[sat_num].start and
                 start <= goes_operational[sat_num].end and
                (end >= goes_operational[sat_num].start and
                 end <= goes_operational[sat_num].end))):
                # if true then the satellite with sat_num is available
                sat_list.append(sat_num)

        if not sat_list:
            # if no satellites were found then raise an exception
            raise Exception('No operational GOES satellites within time range')
        else:
            return sat_list

    @classmethod
    def _parse_file(cls, filepath):
        """Parses GOES FITS data files to create TimeSeries."""
        hdus = sunpy.io.read_file(filepath)
        return cls._parse_hdus(hdus)

    @classmethod
    def _parse_hdus(cls, hdulist):
        """Parses a GOES FITS file from
        http://umbra.nascom.nasa.gov/goes/fits/"""
<<<<<<< HEAD
=======

        hdus = sunpy.io.read_file(filepath)
        return cls._parse_hdus(hdus)

    @classmethod
    def _parse_hdus(cls, hdulist):
>>>>>>> a85c753f
        header = MetaDict(OrderedDict(hdulist[0].header))
        if len(hdulist) == 4:
            if is_time_in_given_format(hdulist[0].header['DATE-OBS'], '%d/%m/%Y'):
                start_time = datetime.datetime.strptime(hdulist[0].header['DATE-OBS'], '%d/%m/%Y')
            elif is_time_in_given_format(hdulist[0].header['DATE-OBS'], '%d/%m/%y'):
                start_time = datetime.datetime.strptime(hdulist[0].header['DATE-OBS'], '%d/%m/%y')
            else:
                raise ValueError("Date not recognized")
            xrsb = hdulist[2].data['FLUX'][0][:, 0]
            xrsa = hdulist[2].data['FLUX'][0][:, 1]
            seconds_from_start = hdulist[2].data['TIME'][0]
        elif 1 <= len(hdulist) <= 3:
            start_time = parse_time(header['TIMEZERO'])
            seconds_from_start = hdulist[0].data[0]
            xrsb = hdulist[0].data[1]
            xrsa = hdulist[0].data[2]
        else:
            raise ValueError("Don't know how to parse this file")

        times = [start_time + datetime.timedelta(seconds=int(floor(s)),
<<<<<<< HEAD
                                                 microseconds=int((s - floor(s)) * 1e6)) for s in seconds_from_start]
=======
                                                    microseconds=int((s - floor(s)) * 1e6)) for s in seconds_from_start]
>>>>>>> a85c753f

        # remove bad values as defined in header comments
        xrsb[xrsb == -99999] = nan
        xrsa[xrsa == -99999] = nan

        # fix byte ordering
        newxrsa = xrsa.byteswap().newbyteorder()
        newxrsb = xrsb.byteswap().newbyteorder()

        data = DataFrame({'xrsa': newxrsa, 'xrsb': newxrsb}, index=times)
        data.sort_index(inplace=True)

        # Add the units data
        units = OrderedDict([('xrsa', u.ct),
<<<<<<< HEAD
                             ('xrsb', u.ct)])
=======
                                ('xrsb', u.ct)])
>>>>>>> a85c753f
        # ToDo: check: http://ngdc.noaa.gov/stp/satellite/goes/doc/GOES_XRS_readme.pdf
        return data, header, units

    @classmethod
    def is_datasource_for(cls, **kwargs):
<<<<<<< HEAD
        """Determines if the file corresponds to a GOES lightcurve TimeSeries"""
        # Check if source is explicitly assigned
        if 'source' in kwargs.keys():
            return kwargs.get('source', '').startswith('GOES')
        # Check if HDU defines the source instrument
        if 'meta' in kwargs.keys():
            return kwargs['meta'].get('INSTRUME', '').startswith('GOES')
=======
        """Determines if header corresponds to a GOES lightcurve TimeSeries"""
        if 'source' in kwargs.keys():
            return kwargs.get('source', '').startswith('GOES')
        if 'meta' in kwargs.keys():
            return kwargs['meta'].get('TELESCOP', '').startswith('GOES')
>>>>>>> a85c753f
<|MERGE_RESOLUTION|>--- conflicted
+++ resolved
@@ -7,11 +7,6 @@
 import datetime
 import matplotlib.dates
 from matplotlib import pyplot as plt
-<<<<<<< HEAD
-from astropy.io import fits
-import sunpy.io
-=======
->>>>>>> a85c753f
 from numpy import nan
 from numpy import floor
 from pandas import DataFrame
@@ -151,23 +146,14 @@
 
     @classmethod
     def _parse_file(cls, filepath):
-        """Parses GOES FITS data files to create TimeSeries."""
+        """Parses a GOES FITS file from
+        http://umbra.nascom.nasa.gov/goes/fits/"""
+
         hdus = sunpy.io.read_file(filepath)
         return cls._parse_hdus(hdus)
 
     @classmethod
     def _parse_hdus(cls, hdulist):
-        """Parses a GOES FITS file from
-        http://umbra.nascom.nasa.gov/goes/fits/"""
-<<<<<<< HEAD
-=======
-
-        hdus = sunpy.io.read_file(filepath)
-        return cls._parse_hdus(hdus)
-
-    @classmethod
-    def _parse_hdus(cls, hdulist):
->>>>>>> a85c753f
         header = MetaDict(OrderedDict(hdulist[0].header))
         if len(hdulist) == 4:
             if is_time_in_given_format(hdulist[0].header['DATE-OBS'], '%d/%m/%Y'):
@@ -188,11 +174,7 @@
             raise ValueError("Don't know how to parse this file")
 
         times = [start_time + datetime.timedelta(seconds=int(floor(s)),
-<<<<<<< HEAD
-                                                 microseconds=int((s - floor(s)) * 1e6)) for s in seconds_from_start]
-=======
                                                     microseconds=int((s - floor(s)) * 1e6)) for s in seconds_from_start]
->>>>>>> a85c753f
 
         # remove bad values as defined in header comments
         xrsb[xrsb == -99999] = nan
@@ -207,28 +189,14 @@
 
         # Add the units data
         units = OrderedDict([('xrsa', u.ct),
-<<<<<<< HEAD
-                             ('xrsb', u.ct)])
-=======
                                 ('xrsb', u.ct)])
->>>>>>> a85c753f
         # ToDo: check: http://ngdc.noaa.gov/stp/satellite/goes/doc/GOES_XRS_readme.pdf
         return data, header, units
 
     @classmethod
     def is_datasource_for(cls, **kwargs):
-<<<<<<< HEAD
-        """Determines if the file corresponds to a GOES lightcurve TimeSeries"""
-        # Check if source is explicitly assigned
-        if 'source' in kwargs.keys():
-            return kwargs.get('source', '').startswith('GOES')
-        # Check if HDU defines the source instrument
-        if 'meta' in kwargs.keys():
-            return kwargs['meta'].get('INSTRUME', '').startswith('GOES')
-=======
         """Determines if header corresponds to a GOES lightcurve TimeSeries"""
         if 'source' in kwargs.keys():
             return kwargs.get('source', '').startswith('GOES')
         if 'meta' in kwargs.keys():
-            return kwargs['meta'].get('TELESCOP', '').startswith('GOES')
->>>>>>> a85c753f
+            return kwargs['meta'].get('TELESCOP', '').startswith('GOES')