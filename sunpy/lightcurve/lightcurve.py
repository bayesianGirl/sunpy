"""
LightCurve is a generic LightCurve class from which all other LightCurve classes
inherit from.
"""
from __future__ import absolute_import

#pylint: disable=E1101,E1121,W0404,W0612,W0613
__authors__ = ["Keith Hughitt"]
__email__ = "keith.hughitt@nasa.gov"

import os.path
import shutil
import urllib2
import warnings
from datetime import datetime
from collections import OrderedDict

import numpy as np
import matplotlib.pyplot as plt
import pandas

from sunpy import config
from sunpy.time import is_time, TimeRange, parse_time
from sunpy.util.cond_dispatch import ConditionalDispatch, run_cls

__all__ = ['LightCurve']


class LightCurve(object):
    """
    LightCurve(filepath)

    A generic light curve object.

    Attributes
    ----------
<<<<<<< HEAD
    meta : `str`, `dict`
        The comment string or header associated with the light curve input
    data : `pandas.DataFrame`
        A pandas DataFrame representing one or more fields as they vary with
        respect to time.
=======
    meta : str or dict
        The comment string or header associated with the data.
    data : `~pandas.DataFrame`
        An pandas DataFrame prepresenting one or more fields as a function of time.
>>>>>>> 91cfa81f

    Examples
    --------
    >>> import sunpy
    >>> import datetime
    >>> import numpy as np
    >>> base = datetime.datetime.today()
    >>> dates = [base - datetime.timedelta(minutes=x) for x in range(0, 24 * 60)]
    >>> intensity = np.sin(np.arange(0, 12 * np.pi, step=(12 * np.pi) / 24 * 60))
    >>> light_curve = sunpy.lightcurve.LightCurve.create({"param1": intensity}, index=dates)
    >>> light_curve.peek()

    References
    ----------
    * `Pandas Documentation <http://pandas.pydata.org/pandas-docs/dev/dsintro.html>`_

    """
    _cond_dispatch = ConditionalDispatch()
    create = classmethod(_cond_dispatch.wrapper())

    def __init__(self, data, meta=None):
        self.data = pandas.DataFrame(data)
        if meta == '' or meta is None:
            self.meta = OrderedDict()
        else:
            self.meta = OrderedDict(meta)

    @property
    def header(self):
        """
        Return the lightcurves metadata

        .. deprecated:: 0.4.0
            Use .meta instead
        """
        warnings.warn("""lightcurve.header has been renamed to lightcurve.meta
for compatibility with map, please use meta instead""", Warning)
        return self.meta

    @classmethod
    def from_time(cls, time, **kwargs):
        """
        Called by Conditional Dispatch object when valid time is passed as
        input to create method.
        """
        date = parse_time(time)
        url = cls._get_url_for_date(date, **kwargs)
        filepath = cls._download(
            url, kwargs, err="Unable to download data for specified date"
        )
        return cls.from_file(filepath)

    @classmethod
    def from_range(cls, start, end, **kwargs):
        """Called by Conditional Dispatch object when start and end time are
        passed as input to create method.

        :param start:
        :param end:
        :param kwargs:
        :return:
        """
        url = cls._get_url_for_date_range(parse_time(start), parse_time(end), **kwargs)
        filepath = cls._download(
            url, kwargs,
            err="Unable to download data for specified date range"
        )
        result = cls.from_file(filepath)
        result.data = result.data.truncate(start,end)
        return result

    @classmethod
    def from_timerange(cls, timerange, **kwargs):
        """
        Called by Conditional Dispatch object when time range is passed as
        input to create method.
        """
        url = cls._get_url_for_date_range(timerange, **kwargs)
        filepath = cls._download(
            url, kwargs,
            err = "Unable to download data for specified date range"
        )
        result = cls.from_file(filepath)
        result.data = result.data.truncate(timerange.start, timerange.end)
        return result

    @classmethod
    def from_file(cls, filename):
<<<<<<< HEAD
        """Used to return Light Curve object by reading the given filename.
=======
        '''Used to return Light Curve object by reading the given filename

        Parameters
        ----------
        filename : str
            Path of the file to be read.
>>>>>>> 91cfa81f

        Parameters
        ----------
        filename: `str`
            Path of the file to be read.

        Returns
        -------
        Lightcurve object.
        """
        filename = os.path.expanduser(filename)
        meta, data = cls._parse_filepath(filename)
        if data.empty:
            raise ValueError("No data found!")
        else:
            return cls(data, meta)

    @classmethod
    def from_url(cls, url, **kwargs):
<<<<<<< HEAD
        """
        Downloads a file from the given url, reads and returns a Light Curve object.

        Parameters
        ----------
        url : `str`
            Uniform Resource Locator pointing to the file.

        kwargs : `dict`
            Dictionary object containing other related parameters to assist in
            download.
        """
=======
        '''
        Called by Conditional Dispatch object to create Light Curve object when
        given a url. Downloads a file from the given url, attemps to read it
        and returns a Light Curve object.

        Parameters
        ----------
        url : str
            A url given as a string.
        '''
>>>>>>> 91cfa81f
        try:
            filepath = cls._download(url, kwargs)
        except (urllib2.HTTPError, urllib2.URLError, ValueError):
            err = "Unable to read location {!s}.".format(url)
            raise ValueError(err)
        return cls.from_file(filepath)

    @classmethod
    def from_data(cls, data, index=None, meta=None):
        """
        Called by Conditional Dispatch object to create Light Curve object when
        corresponding data is passed to create method.
<<<<<<< HEAD
=======

        Parameters
        ----------
        data : `~numpy.ndarray`
            The data array
        index : `~datetime.datetime` array
            The time values
>>>>>>> 91cfa81f
        """

        return cls(
            pandas.DataFrame(data, index=index),
            meta
        )

    @classmethod
    def from_yesterday(cls):
        """
        Called by Conditional Dispatch object if no input if given
        """
        return cls.from_url(cls._get_default_uri())

    @classmethod
    def from_dataframe(cls, dataframe, meta=None):
<<<<<<< HEAD
        """
        Called by Conditional Dispatch object to create Light Curve object when
        Pandas DataFrame is passed to create method.
        """
=======
        '''
        Called by Conditional Dispatch object to create Light Curve object when
        Pandas DataFrame is passed to create method.

        Parameters
        ----------
        dataframe : `~pandas.DataFrame`
            The data.
        meta : str or dict
            The metadata.
        '''
>>>>>>> 91cfa81f

        return cls(dataframe, meta)

    def plot(self, axes=None, **plot_args):
        """Plot a plot of the light curve

        Parameters
        ----------
<<<<<<< HEAD
        axes: `matplotlib.axes` or None
            If provided the image will be plotted on the given axes. Else the
            current matplotlib axes will be used.
=======
        axes : `~matplotlib.axes` or None
            If provided the image will be plotted on the given axes. Otherwise the
            current axes will be used.
>>>>>>> 91cfa81f

        **plot_args : `dict`
            Any additional plot arguments that should be used
            when plotting.

        Returns
        -------
        axes : `~matplotlib.axes`
            The plot axes.
        """

        # Get current axes
        if axes is None:
            axes = plt.gca()

        axes = self.data.plot(ax=axes, **plot_args)

        return axes

    def peek(self, **kwargs):
<<<<<<< HEAD
        """Displays the light curve in a new figure."""
=======
        """Displays the light curve in a new figure
>>>>>>> 91cfa81f

        Parameters
        ----------
        **kwargs : dict
            Any additional plot arguments that should be used
            when plotting.

        Returns
        -------
        fig : `~matplotlib.Figure`
            A plot figure.
        """

        figure = plt.figure()
        self.plot(**kwargs)
        figure.show()

        return figure

    @staticmethod
    def _download(uri, kwargs,
                  err='Unable to download data at specified URL'):
<<<<<<< HEAD
        """Attempts to download data at the specified URI."""
=======
        """Attempts to download data at the specified URI

        Parameters
        ----------
        **kwargs : uri
            A url
        """
>>>>>>> 91cfa81f

        _filename = os.path.basename(uri).split("?")[0]

        # user specifies a download directory
        if "directory" in kwargs:
            download_dir = os.path.expanduser(kwargs["directory"])
        else:
            download_dir = config.get("downloads", "download_dir")

        # overwrite the existing file if the keyword is present
        if "overwrite" in kwargs:
            overwrite = kwargs["overwrite"]
        else:
            overwrite = False

        # If the file is not already there, download it
        filepath = os.path.join(download_dir, _filename)

        if not(os.path.isfile(filepath)) or (overwrite and
                                             os.path.isfile(filepath)):
            try:
                response = urllib2.urlopen(uri)
            except (urllib2.HTTPError, urllib2.URLError):
                raise urllib2.URLError(err)
            with open(filepath, 'wb') as fp:
                shutil.copyfileobj(response, fp)
        else:
            warnings.warn("Using existing file rather than downloading, use overwrite=True to override.", RuntimeWarning)

        return filepath

    @classmethod
    def _get_default_uri(cls):
        """Default data to load when none is specified."""
        msg = "No default action set for {}"
        raise NotImplementedError(msg.format(cls.__name__))

    @classmethod
    def _get_url_for_date(cls, date, **kwargs):
        """Returns a URL to the data for the specified date."""
        msg = "Date-based downloads not supported for for {}"
        raise NotImplementedError(msg.format(cls.__name__))

    @classmethod
    def _get_url_for_date_range(cls, *args, **kwargs):
        """Returns a URL to the data for the specified date range."""
        msg = "Date-range based downloads not supported for for {}"
        raise NotImplementedError(msg.format(cls.__name__))

    @staticmethod
    def _parse_csv(filepath):
        """Place holder method to parse CSV files."""
        msg = "Generic CSV parsing not yet implemented for LightCurve"
        raise NotImplementedError(msg)

    @staticmethod
    def _parse_fits(filepath):
        """Place holder method to parse FITS files."""
        msg = "Generic FITS parsing not yet implemented for LightCurve"
        raise NotImplementedError(msg)

    @classmethod
    def _parse_filepath(cls, filepath):
        """Check the file extension to see how to parse the file."""
        filename, extension = os.path.splitext(filepath)

        if extension.lower() in (".csv", ".txt"):
            return cls._parse_csv(filepath)
        else:
            return cls._parse_fits(filepath)

    def truncate(self, a, b=None):
<<<<<<< HEAD
        """Returns a truncated version of the timeseries object."""
=======
        """Returns a truncated version of the timeseries object

        Parameters
        ----------
        a : `sunpy.time.TimeRange`
            A time range to truncate to.

        Returns
        -------
        newlc : `~sunpy.lightcurve.LightCurve`
            A new lightcurve with only the selected times.
        """
>>>>>>> 91cfa81f
        if isinstance(a, TimeRange):
            time_range = a
        else:
            time_range = TimeRange(a,b)

        truncated = self.data.truncate(time_range.start, time_range.end)
        return self.__class__.create(truncated, self.meta.copy())

<<<<<<< HEAD
    def extract(self, a):
        """Extract a set of particular columns from the DataFrame."""
=======
    def extract(self, column_name):
        """Returns a new lightcurve with the chosen column.

        Parameters
        ----------
        column_name : str
            A valid column name

        Returns
        -------
        newlc : `~sunpy.lightcurve.LightCurve`
            A new lightcurve with only the selected column.
        """
>>>>>>> 91cfa81f
        # TODO allow the extract function to pick more than one column
        if isinstance(self, pandas.Series):
            return self
        else:
            return LightCurve(self.data[column_name], self.meta.copy())

    def time_range(self):
<<<<<<< HEAD
        """Returns the start and end times of the LightCurve as a TimeRange
        object."""
=======
        """Returns the start and end times of the LightCurve as a `~sunpy.time.TimeRange`
        object"""
>>>>>>> 91cfa81f
        return TimeRange(self.data.index[0], self.data.index[-1])

# What's happening here is the following: The ConditionalDispatch is just an
# unbound callable object, that is, it does not know which class it is attached
# to. What we do against that is return a wrapper and make that a classmethod -
# thus we get the class as whose member it is called as as the first argument,
# this is why in the type signature we always have type as the first type.

# We then use run_cls, which just returns a wrapper that interprets the first
# argument as the class the function should be called of. So,
# x = run_cls("foo") returns something that turns x(cls, 1) into cls.foo(1).
# Because this has *args, **kwargs as its signature we need to disable the
# check of ConditionalDispatch that makes sure the function and the
# conditional need to have the same signature - but they still do have to.

LightCurve._cond_dispatch.add(
    run_cls("from_time"),
    lambda cls, time, **kwargs: is_time(time),
    # type is here because the class parameter is a class,
    # i.e. an instance of type (which is the base meta-class).
    [type, (basestring, datetime, tuple)],
    False
)

LightCurve._cond_dispatch.add(
    run_cls("from_range"),
    lambda cls, time1, time2, **kwargs: is_time(time1) and is_time(time2),
    [type, (basestring, datetime, tuple), (basestring, datetime, tuple)],
    False
)

LightCurve._cond_dispatch.add(
    run_cls("from_timerange"),
    lambda cls, timerange, **kwargs: True,
    [type, TimeRange],
    False
)

LightCurve._cond_dispatch.add(
    run_cls("from_file"),
    lambda cls, filename: os.path.exists(os.path.expanduser(filename)),
    [type, basestring],
    False
)

LightCurve._cond_dispatch.add(
    run_cls("from_url"),
    lambda cls, url, **kwargs: True,
    [type, basestring],
    False
)

LightCurve._cond_dispatch.add(
    run_cls("from_data"),
    lambda cls, data, index=None, meta=None: True,
    [type, (list, dict, np.ndarray, pandas.Series), object, object],
    False
)

LightCurve._cond_dispatch.add(
    run_cls("from_dataframe"),
    lambda cls, dataframe, meta=None: True,
    [type, pandas.DataFrame, object],
    False
)

LightCurve._cond_dispatch.add(
    run_cls("from_yesterday"),
    lambda cls: True,
    [type],
    False
)<|MERGE_RESOLUTION|>--- conflicted
+++ resolved
@@ -34,18 +34,11 @@
 
     Attributes
     ----------
-<<<<<<< HEAD
-    meta : `str`, `dict`
-        The comment string or header associated with the light curve input
-    data : `pandas.DataFrame`
-        A pandas DataFrame representing one or more fields as they vary with
-        respect to time.
-=======
-    meta : str or dict
+
+    meta : `str` or `dict`
         The comment string or header associated with the data.
     data : `~pandas.DataFrame`
         An pandas DataFrame prepresenting one or more fields as a function of time.
->>>>>>> 91cfa81f
 
     Examples
     --------
@@ -134,16 +127,7 @@
 
     @classmethod
     def from_file(cls, filename):
-<<<<<<< HEAD
         """Used to return Light Curve object by reading the given filename.
-=======
-        '''Used to return Light Curve object by reading the given filename
-
-        Parameters
-        ----------
-        filename : str
-            Path of the file to be read.
->>>>>>> 91cfa81f
 
         Parameters
         ----------
@@ -163,21 +147,7 @@
 
     @classmethod
     def from_url(cls, url, **kwargs):
-<<<<<<< HEAD
-        """
-        Downloads a file from the given url, reads and returns a Light Curve object.
-
-        Parameters
-        ----------
-        url : `str`
-            Uniform Resource Locator pointing to the file.
-
-        kwargs : `dict`
-            Dictionary object containing other related parameters to assist in
-            download.
-        """
-=======
-        '''
+        """
         Called by Conditional Dispatch object to create Light Curve object when
         given a url. Downloads a file from the given url, attemps to read it
         and returns a Light Curve object.
@@ -186,8 +156,7 @@
         ----------
         url : str
             A url given as a string.
-        '''
->>>>>>> 91cfa81f
+        """
         try:
             filepath = cls._download(url, kwargs)
         except (urllib2.HTTPError, urllib2.URLError, ValueError):
@@ -200,8 +169,6 @@
         """
         Called by Conditional Dispatch object to create Light Curve object when
         corresponding data is passed to create method.
-<<<<<<< HEAD
-=======
 
         Parameters
         ----------
@@ -209,7 +176,6 @@
             The data array
         index : `~datetime.datetime` array
             The time values
->>>>>>> 91cfa81f
         """
 
         return cls(
@@ -226,24 +192,17 @@
 
     @classmethod
     def from_dataframe(cls, dataframe, meta=None):
-<<<<<<< HEAD
         """
         Called by Conditional Dispatch object to create Light Curve object when
         Pandas DataFrame is passed to create method.
-        """
-=======
-        '''
-        Called by Conditional Dispatch object to create Light Curve object when
-        Pandas DataFrame is passed to create method.
 
         Parameters
         ----------
         dataframe : `~pandas.DataFrame`
             The data.
-        meta : str or dict
+        meta : `str` or `dict`
             The metadata.
-        '''
->>>>>>> 91cfa81f
+        """
 
         return cls(dataframe, meta)
 
@@ -252,15 +211,9 @@
 
         Parameters
         ----------
-<<<<<<< HEAD
-        axes: `matplotlib.axes` or None
-            If provided the image will be plotted on the given axes. Else the
-            current matplotlib axes will be used.
-=======
-        axes : `~matplotlib.axes` or None
-            If provided the image will be plotted on the given axes. Otherwise the
-            current axes will be used.
->>>>>>> 91cfa81f
+        axes : `~matplotlib.axes.Axes` or None
+            If provided the image will be plotted on the given axes. Otherwise
+            the current axes will be used.
 
         **plot_args : `dict`
             Any additional plot arguments that should be used
@@ -268,7 +221,7 @@
 
         Returns
         -------
-        axes : `~matplotlib.axes`
+        axes : `~matplotlib.axes.Axes`
             The plot axes.
         """
 
@@ -281,15 +234,11 @@
         return axes
 
     def peek(self, **kwargs):
-<<<<<<< HEAD
-        """Displays the light curve in a new figure."""
-=======
-        """Displays the light curve in a new figure
->>>>>>> 91cfa81f
-
-        Parameters
-        ----------
-        **kwargs : dict
+        """Displays the light curve in a new figure.
+
+        Parameters
+        ----------
+        **kwargs : `dict`
             Any additional plot arguments that should be used
             when plotting.
 
@@ -308,17 +257,13 @@
     @staticmethod
     def _download(uri, kwargs,
                   err='Unable to download data at specified URL'):
-<<<<<<< HEAD
-        """Attempts to download data at the specified URI."""
-=======
-        """Attempts to download data at the specified URI
+        """Attempts to download data at the specified URI.
 
         Parameters
         ----------
         **kwargs : uri
             A url
         """
->>>>>>> 91cfa81f
 
         _filename = os.path.basename(uri).split("?")[0]
 
@@ -391,10 +336,7 @@
             return cls._parse_fits(filepath)
 
     def truncate(self, a, b=None):
-<<<<<<< HEAD
-        """Returns a truncated version of the timeseries object."""
-=======
-        """Returns a truncated version of the timeseries object
+        """Returns a truncated version of the timeseries object.
 
         Parameters
         ----------
@@ -406,7 +348,6 @@
         newlc : `~sunpy.lightcurve.LightCurve`
             A new lightcurve with only the selected times.
         """
->>>>>>> 91cfa81f
         if isinstance(a, TimeRange):
             time_range = a
         else:
@@ -415,16 +356,12 @@
         truncated = self.data.truncate(time_range.start, time_range.end)
         return self.__class__.create(truncated, self.meta.copy())
 
-<<<<<<< HEAD
-    def extract(self, a):
-        """Extract a set of particular columns from the DataFrame."""
-=======
     def extract(self, column_name):
         """Returns a new lightcurve with the chosen column.
 
         Parameters
         ----------
-        column_name : str
+        column_name : `str`
             A valid column name
 
         Returns
@@ -432,7 +369,6 @@
         newlc : `~sunpy.lightcurve.LightCurve`
             A new lightcurve with only the selected column.
         """
->>>>>>> 91cfa81f
         # TODO allow the extract function to pick more than one column
         if isinstance(self, pandas.Series):
             return self
@@ -440,13 +376,8 @@
             return LightCurve(self.data[column_name], self.meta.copy())
 
     def time_range(self):
-<<<<<<< HEAD
-        """Returns the start and end times of the LightCurve as a TimeRange
-        object."""
-=======
         """Returns the start and end times of the LightCurve as a `~sunpy.time.TimeRange`
         object"""
->>>>>>> 91cfa81f
         return TimeRange(self.data.index[0], self.data.index[-1])
 
 # What's happening here is the following: The ConditionalDispatch is just an
