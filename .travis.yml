language: python

# Setting sudo to false opts in to Travis-CI container-based builds.
sudo: false

# The apt packages below are needed but can no longer be installed with
# sudo apt-get.
addons:
    apt:
        packages:
            - libatlas-dev
            - liblapack-dev
            - gfortran
            - graphviz
            - texlive-latex-extra
            - dvipng

cache:
  directories:
  - $HOME/sunpy/data

python:
    - 2.7
    - 3.4
    - 3.5
    - 3.6

# Configure the build environment. Global varibles are defined for all configurations.
env:
    global:
        - COLUMNS=240
        - PREVIOUS_NUMPY=1.11.3
        - NUMPY_VERSION='stable'
        - ASTROPY_VERSION='stable'
        - MAIN_CMD='python setup.py'
        - SETUP_CMD='test'
        - CONDA_CHANNELS='astropy astropy-ci-extras conda-forge'
        - CONDA_DEPENDENCIES='openjpeg Cython jinja2 scipy matplotlib mock requests beautifulsoup4 sqlalchemy scikit-image pytest-mock pyyaml pandas nomkl pytest-cov coverage hypothesis glymur'
<<<<<<< HEAD
        - PIP_DEPENDENCIES='suds-jurko sphinx-gallery pytest-sugar pytest-rerunfailures git+https://github.com/sunpy/sunpy-sphinx-theme.git@v0.1.0a1'
=======
        - PIP_DEPENDENCIES='suds-jurko sphinx-gallery pytest-sugar pytest-rerunfailures'
>>>>>>> 4505e1a3
        - EVENT_TYPE='pull_request push'

    matrix:
        - SETUP_CMD='egg_info'

matrix:
    include:
         # We order the jobs, so the longest running tests are in the top
         # four positions of the matrix
         - os: osx
           language: generic
           env: PYTHON_VERSION=3.6

         - python: 3.6
           env: SETUP_CMD='test --online --coverage -V'
                EVENT_TYPE='push pull_request cron'

         - python: 3.6
           env: NUMPY_VERSION='dev' ASTROPY_VERSION='dev'
                EVENT_TYPE='push pull_request cron'

         - python: 2.7
           env: SETUP_CMD='test'

         # Previous numpy is tested on an older python version
         - python: 3.5
           env: NUMPY_VERSION=$PREVIOUS_NUMPY

         - python: 3.6
           env: SETUP_CMD='build_docs -w'
                EVENT_TYPE='push pull_request cron'
                SPHINX_VERSION='<1.6'

         # Figure test runs use an env stored in the repo so don't have conda
         # requirements
         - python: 2.7
           env: SETUP_CMD='test --figure' CONDA_DEPENDENCIES=''

         - python: 3.5
           env: SETUP_CMD='test --figure' CONDA_DEPENDENCIES=''

install:
    - git clone git://github.com/astropy/ci-helpers.git
    - source ci-helpers/travis/setup_conda.sh
    - source continuous-integration/travis/openjpeg.sh  # so glymur knows where to look

before_script:
    # Download the sample data for the build of the documentation.
    - if [[ $SETUP_CMD == *build_docs* ]]; then python -c "import sunpy.data.sample"; fi
    - if [[ $SETUP_CMD == *figure* ]]; then conda env create --file sunpy/tests/figure_tests_env_$PYTHON_VERSION.yml; source activate sunpy-figure-tests-$PYTHON_VERSION; fi


script:
    - $MAIN_CMD $SETUP_CMD

after_success:
    - if [[ $SETUP_CMD == *coverage* ]]; then coveralls --rcfile='./sunpy/tests/coveragerc'; fi

# Notify the IRC channel of build status
notifications:
  webhooks:
    urls:
      - https://webhooks.gitter.im/e/d1bf84e1bc1293e4dbc5
      - "https://scalar.vector.im/api/neb/services/hooks/dHJhdmlzLWNpLyU0MENhZGFpciUzQW1hdHJpeC5vcmcvJTIxTWVSZEZwRW9uTG9Dd2hvSGVUJTNBbWF0cml4Lm9yZw"
    on_success: change  # always|never|change
    on_failure: always
    on_start: never<|MERGE_RESOLUTION|>--- conflicted
+++ resolved
@@ -36,11 +36,7 @@
         - SETUP_CMD='test'
         - CONDA_CHANNELS='astropy astropy-ci-extras conda-forge'
         - CONDA_DEPENDENCIES='openjpeg Cython jinja2 scipy matplotlib mock requests beautifulsoup4 sqlalchemy scikit-image pytest-mock pyyaml pandas nomkl pytest-cov coverage hypothesis glymur'
-<<<<<<< HEAD
-        - PIP_DEPENDENCIES='suds-jurko sphinx-gallery pytest-sugar pytest-rerunfailures git+https://github.com/sunpy/sunpy-sphinx-theme.git@v0.1.0a1'
-=======
         - PIP_DEPENDENCIES='suds-jurko sphinx-gallery pytest-sugar pytest-rerunfailures'
->>>>>>> 4505e1a3
         - EVENT_TYPE='pull_request push'
 
     matrix:
